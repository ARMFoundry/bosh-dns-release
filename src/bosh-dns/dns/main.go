--- conflicted
+++ resolved
@@ -131,31 +131,6 @@
 	exchangerFactory := handlers.NewExchangerFactory(time.Duration(config.RecursorTimeout))
 	handlerFactory := handlers.NewFactory(exchangerFactory, clock, stringShuffler, logger)
 
-<<<<<<< HEAD
-	for _, handlerConfig := range config.Handlers {
-		var handler dns.Handler
-
-		if handlerConfig.Source.Type == "http" {
-			handler = handlers.NewHTTPJSONHandler(handlerConfig.Source.URL, logger)
-		} else if handlerConfig.Source.Type == "dns" {
-			if len(handlerConfig.Source.Recursors) == 0 {
-				logger.Error(logTag, fmt.Sprintf(`Configuring handler for "%s": No recursors present`, handlerConfig.Domain))
-				return 1
-			}
-
-			recursorPool := handlers.NewFailoverRecursorPool(stringShuffler.Shuffle(handlerConfig.Source.Recursors), logger)
-			handler = handlers.NewForwardHandler(recursorPool, exchangerFactory, clock, logger)
-		} else {
-			logger.Error(logTag, fmt.Sprintf(`Configuring handler for "%s": Unexpected handler source type: %s`, handlerConfig.Domain, handlerConfig.Source.Type))
-			return 1
-		}
-
-		if handlerConfig.Cache.Enabled {
-			handler = handlers.NewCachingDNSHandler(handler)
-		}
-
-		mux.Handle(handlerConfig.Domain, handlers.NewRequestLoggerHandler(handler, clock, logger))
-=======
 	delegatingHandlers, err := handlersConfiguration.GenerateHandlers(handlerFactory)
 	if err != nil {
 		logger.Error(logTag, err.Error())
@@ -163,7 +138,6 @@
 	}
 	for domain, handler := range delegatingHandlers {
 		mux.Handle(domain, handlers.NewRequestLoggerHandler(handler, clock, logger))
->>>>>>> f46db47f
 	}
 
 	upchecks := []server.Upcheck{}
